--- conflicted
+++ resolved
@@ -29,13 +29,8 @@
     >
       {tasks.map((task) => (
         <SelectItem
-<<<<<<< HEAD
           key={task.id.toString()}
-          value={task.name}
-=======
-          key={task.id}
           textValue={task.name}
->>>>>>> e65885a7
           classNames={{
             base: 'data-[focus=true]:!bg-secondary data-[hover=true]:!bg-secondary',
           }}
